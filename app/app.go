--- conflicted
+++ resolved
@@ -2,26 +2,17 @@
 
 import (
 	"fmt"
-<<<<<<< HEAD
 	"github.com/aura-nw/aura/app/utils"
 	custombank "github.com/aura-nw/aura/x/bank"
 	custombankkeeper "github.com/aura-nw/aura/x/bank/keeper"
 	customfeegrantmodule "github.com/aura-nw/aura/x/feegrant/module"
 	custommint "github.com/aura-nw/aura/x/mint"
 	custommintkeeper "github.com/aura-nw/aura/x/mint/keeper"
-=======
->>>>>>> e839c1d5
 	"io"
 	"net/http"
 	"os"
 	"path/filepath"
 	"strings"
-
-	custombank "github.com/aura-nw/aura/x/bank"
-	custombankkeeper "github.com/aura-nw/aura/x/bank/keeper"
-	customfeegrantmodule "github.com/aura-nw/aura/x/feegrant/module"
-	custommint "github.com/aura-nw/aura/x/mint"
-	custommintkeeper "github.com/aura-nw/aura/x/mint/keeper"
 
 	"github.com/cosmos/cosmos-sdk/baseapp"
 	"github.com/cosmos/cosmos-sdk/client"
@@ -882,15 +873,12 @@
 		v0_3_3.CreateUpgradeHandler(app.mm, app.configurator),
 	)
 
-<<<<<<< HEAD
-=======
 	// v0.4.0 upgrade handler
 	app.UpgradeKeeper.SetUpgradeHandler(
 		v0_4_0.UpgradeName,
 		v0_4_0.CreateUpgradeHandler(app.mm, app.configurator),
 	)
 
->>>>>>> e839c1d5
 	// When a planned update height is reached, the old binary will panic
 	// writing on disk the height and name of the update that triggered it
 	// This will read that value, and execute the preparations for the upgrade.
