package internal

<<<<<<< HEAD

=======
>>>>>>> b759a25a
var mapExcludeAddrs = map[string]bool{
	// TODO: Hardcode exclude address for disable receive funds
	//"aura19ad4tprcf9ew4577qph3jfzpf9slcrkpmxwvah": true,
	"aura15y8jhg5f5frp7g4uznxsj98fzyruuxaepalrzw": true, // aura-eco-growth
	"aura1kjgu375v4yqjffl0cfq4n6qw0r60w32k9nthh6": true, // aura-reserve
}

func MergeExcludeAddrs(m map[string]bool) map[string]bool {
	for k, v := range mapExcludeAddrs {
		m[k] = v
	}
	return m
}<|MERGE_RESOLUTION|>--- conflicted
+++ resolved
@@ -1,9 +1,5 @@
 package internal
 
-<<<<<<< HEAD
-
-=======
->>>>>>> b759a25a
 var mapExcludeAddrs = map[string]bool{
 	// TODO: Hardcode exclude address for disable receive funds
 	//"aura19ad4tprcf9ew4577qph3jfzpf9slcrkpmxwvah": true,
